import Foundation
import ComposableArchitecture
import AsyncAlgorithms
import ConcurrencyExtras

public protocol StateMachine : Reducer {
    associatedtype Input : Sendable
    associatedtype IOEffect : Sendable
    associatedtype IOResult : Sendable
    typealias IOResultStream = AsyncStream<IOResult>
    
    typealias Transition = (State?, IOEffect?)
    
    static func reduceInput(_ state: State, _ input: Input) -> Transition
    static func reduceIOResult(_ state: State, _ ioResult: IOResult) -> Transition
    /**
     - Warning: Do NOT handle the same ``IOEffect`` in both versions of ``StateMachine.runIOEffect(_:)`` since it will result in an undefined behavior.
     */
    func runIOEffect(_ ioEffect: IOEffect) async -> IOResult?
    /**
     - Warning: Do NOT handle the same ``IOEffect`` in both versions of ``StateMachine.runIOEffect(_:)`` since it will result in an undefined behavior.
     */
    func runIOEffect(_ ioEffect: IOEffect) -> IOResultStream
}

public extension StateMachine {
<<<<<<< HEAD
    static var undefined: Transition { (nil, .none) }
    static var identity: Transition { (nil, .none) }
    static func nextState(_ state: State) -> Transition { (state, .none) }
    static func run(_ effect: IOEffect) -> Transition { (nil, .just(effect)) }
    static func run(_ effect: ComposableEffect<IOEffect>) -> Transition { (nil, effect) }
    static func transition(_ state: State, _ effect: IOEffect) -> Transition { (state, .just(effect)) }
    static func transition(_ state: State, _ effect: ComposableEffect<IOEffect>) -> Transition { (state, effect) }
    static func unsafe(_ action: @escaping () -> Void) -> Transition { action(); return (nil, .none) }
}

public extension StateMachine {
    
    func runIOEffect(_ ioEffect: IOEffect) async -> IOResult? { nil }
    
    func runIOEffect(_ ioEffect: IOEffect) -> IOResultStream { IOResultStream.finished }
    
    func mergeIOResults(of ioEffect: IOEffect) -> IOResultStream {
        IOResultStream { continuation in
            let task = Task {
                let singleResultStream = IOResultStream { continuation in
                    let task = Task {
                        if let single = await runIOEffect(ioEffect) {
                            continuation.yield(single)
                        }
                        continuation.finish()
                    }
                    continuation.onTermination = { _ in task.cancel() }
                }
                
                for await value in merge(singleResultStream, runIOEffect(ioEffect)) {
                    continuation.yield(value)
                }
                continuation.finish()
            }
            continuation.onTermination = { _ in task.cancel() }
        }
    }
    
=======
    static var undefined: Transition { (nil, nil) }
    static var identity: Transition { (nil, nil) }
    static func nextState(_ state: State) -> Transition { (state, nil) }
    static func run(_ effect: IOEffect) -> Transition { (nil, effect) }
    static func transition(_ state: State, _ effect: IOEffect) -> Transition { (state, effect) }
    static func unsafe(_ action: @escaping () -> Void) -> Transition { action(); return (nil, nil) }
>>>>>>> 0f2bd8cc
}<|MERGE_RESOLUTION|>--- conflicted
+++ resolved
@@ -24,15 +24,12 @@
 }
 
 public extension StateMachine {
-<<<<<<< HEAD
-    static var undefined: Transition { (nil, .none) }
-    static var identity: Transition { (nil, .none) }
-    static func nextState(_ state: State) -> Transition { (state, .none) }
-    static func run(_ effect: IOEffect) -> Transition { (nil, .just(effect)) }
-    static func run(_ effect: ComposableEffect<IOEffect>) -> Transition { (nil, effect) }
-    static func transition(_ state: State, _ effect: IOEffect) -> Transition { (state, .just(effect)) }
-    static func transition(_ state: State, _ effect: ComposableEffect<IOEffect>) -> Transition { (state, effect) }
-    static func unsafe(_ action: @escaping () -> Void) -> Transition { action(); return (nil, .none) }
+    static var undefined: Transition { (nil, nil) }
+    static var identity: Transition { (nil, nil) }
+    static func nextState(_ state: State) -> Transition { (state, nil) }
+    static func run(_ effect: IOEffect) -> Transition { (nil, effect) }
+    static func transition(_ state: State, _ effect: IOEffect) -> Transition { (state, effect) }
+    static func unsafe(_ action: @escaping () -> Void) -> Transition { action(); return (nil, nil) }
 }
 
 public extension StateMachine {
@@ -63,12 +60,4 @@
         }
     }
     
-=======
-    static var undefined: Transition { (nil, nil) }
-    static var identity: Transition { (nil, nil) }
-    static func nextState(_ state: State) -> Transition { (state, nil) }
-    static func run(_ effect: IOEffect) -> Transition { (nil, effect) }
-    static func transition(_ state: State, _ effect: IOEffect) -> Transition { (state, effect) }
-    static func unsafe(_ action: @escaping () -> Void) -> Transition { action(); return (nil, nil) }
->>>>>>> 0f2bd8cc
 }