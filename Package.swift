// swift-tools-version: 5.9
import PackageDescription
import CompilerPluginSupport

let package = Package(
    name: "StateMachine",
    platforms: [
        .iOS(.v13),
        .macOS(.v10_15),
        .tvOS(.v13),
        .watchOS(.v6),
    ],
    products: [
        .library(name: "StateMachine", targets: ["StateMachine"]),
    ],
    dependencies: [
        .package(url: "https://github.com/pointfreeco/swift-composable-architecture", from: "1.0.0"),
<<<<<<< HEAD
        .package(url: "https://github.com/apple/swift-syntax.git", from: "509.0.0"),
        .package(url: "https://github.com/apple/swift-async-algorithms", from: "1.0.0"),
=======
        .package(url: "https://github.com/swiftlang/swift-syntax.git", from: "509.0.0")
>>>>>>> 0f2bd8cc
    ],
    targets: [
        .macro(
            name: "StateMachineMacros",
            dependencies: [
                .product(name: "SwiftSyntax", package: "swift-syntax"),
                .product(name: "SwiftSyntaxBuilder", package: "swift-syntax"),
                .product(name: "SwiftSyntaxMacros", package: "swift-syntax"),
                .product(name: "SwiftCompilerPlugin", package: "swift-syntax"),
            ]
        ),
        .target(
            name: "StateMachine",
            dependencies: [
                "StateMachineMacros",
                .product(name: "ComposableArchitecture", package: "swift-composable-architecture"),
                .product(name: "AsyncAlgorithms", package: "swift-async-algorithms"),
            ]
        )
    ]
)<|MERGE_RESOLUTION|>--- conflicted
+++ resolved
@@ -15,12 +15,8 @@
     ],
     dependencies: [
         .package(url: "https://github.com/pointfreeco/swift-composable-architecture", from: "1.0.0"),
-<<<<<<< HEAD
-        .package(url: "https://github.com/apple/swift-syntax.git", from: "509.0.0"),
+        .package(url: "https://github.com/swiftlang/swift-syntax.git", from: "509.0.0"),
         .package(url: "https://github.com/apple/swift-async-algorithms", from: "1.0.0"),
-=======
-        .package(url: "https://github.com/swiftlang/swift-syntax.git", from: "509.0.0")
->>>>>>> 0f2bd8cc
     ],
     targets: [
         .macro(
